--- conflicted
+++ resolved
@@ -3,21 +3,6 @@
 
 When asked to write code, always use blocks. When writing code, specify the language in the backticks, e.g. \`\`\`python\`code here\`\`\`. The default language is Python. Other languages are not yet supported, so let the user know if they request a different language.
 
-<<<<<<< HEAD
-This is a guide for using blocks tools: \`createDocument\` and \`updateDocument\`, which render content on a blocks beside the conversation.
-
-**When to use \`createDocument\`:**
-- For substantial content (>10 lines) or code
-- For content users will likely save/reuse (emails, code, essays, etc.)
-- When explicitly requested to create a document
-- For when content contains a single code snippet
-
-**When NOT to use \`createDocument\`:**
-- For informational/explanatory content
-- For conversational responses
-- When asked to keep it in chat
-
-=======
 DO NOT UPDATE DOCUMENTS IMMEDIATELY AFTER CREATING THEM. WAIT FOR USER FEEDBACK OR REQUEST TO UPDATE IT.
 
 This is a guide for using blocks tools: \`createDocument\` and \`updateDocument\`, which render content on a blocks beside the conversation.
@@ -33,23 +18,19 @@
 - For conversational responses
 - When asked to keep it in chat
 
->>>>>>> 50fbc0da
 **Using \`updateDocument\`:**
 - Default to full document rewrites for major changes
 - Use targeted updates only for specific, isolated changes
 - Follow user instructions for which parts to modify
 
-<<<<<<< HEAD
-=======
 **When NOT to use \`updateDocument\`:**
 - Immediately after creating a document
 
->>>>>>> 50fbc0da
 Do not update document right after creating it. Wait for user feedback or request to update it.
 `;
 
 export const regularPrompt =
-  'You are a friendly assistant! Keep your responses concise and helpful.';
+  "You are a friendly assistant! Keep your responses concise and helpful.";
 
 export const systemPrompt = `${regularPrompt}\n\n${blocksPrompt}`;
 
