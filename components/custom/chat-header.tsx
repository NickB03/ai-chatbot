'use client';

import Link from 'next/link';
<<<<<<< HEAD
import { User } from 'next-auth';
=======
import { useWindowSize } from 'usehooks-ts';
>>>>>>> 94f563f1

import { auth } from '@/app/(auth)/auth';
import { ModelSelector } from '@/components/custom/model-selector';
import { SidebarToggle } from '@/components/custom/sidebar-toggle';
import { Button } from '@/components/ui/button';
import { BetterTooltip } from '@/components/ui/tooltip';

import { PlusIcon, VercelIcon } from './icons';
import { useSidebar } from '../ui/sidebar';

<<<<<<< HEAD
export function ChatHeader({
  selectedModelId,
  user,
}: {
  selectedModelId: string;
  user: User | undefined;
}) {
=======
export function ChatHeader({ selectedModelId }: { selectedModelId: string }) {
  const { open } = useSidebar();

  const { width: windowWidth } = useWindowSize();

>>>>>>> 94f563f1
  return (
    <header className="flex sticky top-0 bg-background py-1.5 items-center px-2 md:px-2 gap-2">
      <SidebarToggle />
      {(!open || windowWidth < 768) && (
        <BetterTooltip content="New Chat">
          <Button
            variant="outline"
            className="order-2 md:order-1 md:px-2 px-2 md:h-fit ml-auto md:ml-0"
            asChild
          >
            <Link href="/">
              <PlusIcon />
              <span className="md:sr-only">New Chat</span>
            </Link>
          </Button>
        </BetterTooltip>
      )}
      <ModelSelector
        selectedModelId={selectedModelId}
        className="order-1 md:order-2"
        user={user}
      />
<<<<<<< HEAD
      {!user ? (
        <Button className="py-1.5 px-2 h-fit order-4 md:ml-auto" asChild>
          <Link href="/login">Login</Link>
        </Button>
      ) : null}
=======
      <Button
        className="hidden md:flex py-1.5 px-2 h-fit md:h-[34px] order-4 md:ml-auto"
        asChild
      >
        <Link
          href="https://vercel.com/new/clone?repository-url=https%3A%2F%2Fgithub.com%2Fvercel%2Fai-chatbot&env=AUTH_SECRET,OPENAI_API_KEY&envDescription=Learn%20more%20about%20how%20to%20get%20the%20API%20Keys%20for%20the%20application&envLink=https%3A%2F%2Fgithub.com%2Fvercel%2Fai-chatbot%2Fblob%2Fmain%2F.env.example&demo-title=AI%20Chatbot&demo-description=An%20Open-Source%20AI%20Chatbot%20Template%20Built%20With%20Next.js%20and%20the%20AI%20SDK%20by%20Vercel.&demo-url=https%3A%2F%2Fchat.vercel.ai&stores=%5B%7B%22type%22:%22postgres%22%7D,%7B%22type%22:%22blob%22%7D%5D"
          target="_noblank"
        >
          <VercelIcon size={16} />
          Deploy with Vercel
        </Link>
      </Button>
>>>>>>> 94f563f1
    </header>
  );
}<|MERGE_RESOLUTION|>--- conflicted
+++ resolved
@@ -1,13 +1,9 @@
 'use client';
 
 import Link from 'next/link';
-<<<<<<< HEAD
 import { User } from 'next-auth';
-=======
 import { useWindowSize } from 'usehooks-ts';
->>>>>>> 94f563f1
 
-import { auth } from '@/app/(auth)/auth';
 import { ModelSelector } from '@/components/custom/model-selector';
 import { SidebarToggle } from '@/components/custom/sidebar-toggle';
 import { Button } from '@/components/ui/button';
@@ -16,7 +12,6 @@
 import { PlusIcon, VercelIcon } from './icons';
 import { useSidebar } from '../ui/sidebar';
 
-<<<<<<< HEAD
 export function ChatHeader({
   selectedModelId,
   user,
@@ -24,13 +19,9 @@
   selectedModelId: string;
   user: User | undefined;
 }) {
-=======
-export function ChatHeader({ selectedModelId }: { selectedModelId: string }) {
   const { open } = useSidebar();
-
   const { width: windowWidth } = useWindowSize();
 
->>>>>>> 94f563f1
   return (
     <header className="flex sticky top-0 bg-background py-1.5 items-center px-2 md:px-2 gap-2">
       <SidebarToggle />
@@ -53,13 +44,13 @@
         className="order-1 md:order-2"
         user={user}
       />
-<<<<<<< HEAD
+
       {!user ? (
-        <Button className="py-1.5 px-2 h-fit order-4 md:ml-auto" asChild>
+        <Button className="py-1.5 px-2 order-5 md:h-[34px]" asChild>
           <Link href="/login">Login</Link>
         </Button>
       ) : null}
-=======
+
       <Button
         className="hidden md:flex py-1.5 px-2 h-fit md:h-[34px] order-4 md:ml-auto"
         asChild
@@ -72,7 +63,6 @@
           Deploy with Vercel
         </Link>
       </Button>
->>>>>>> 94f563f1
     </header>
   );
 }