--- conflicted
+++ resolved
@@ -1,13 +1,13 @@
-'use client';
-
-import type { ChatRequestOptions, CreateMessage, Message } from 'ai';
-import cx from 'classnames';
+"use client";
+
+import type { ChatRequestOptions, CreateMessage, Message } from "ai";
+import cx from "classnames";
 import {
   AnimatePresence,
   motion,
   useMotionValue,
   useTransform,
-} from 'framer-motion';
+} from "framer-motion";
 import {
   type Dispatch,
   memo,
@@ -16,16 +16,16 @@
   useEffect,
   useRef,
   useState,
-} from 'react';
-import { useOnClickOutside } from 'usehooks-ts';
-import { nanoid } from 'nanoid';
+} from "react";
+import { useOnClickOutside } from "usehooks-ts";
+import { nanoid } from "nanoid";
 import {
   Tooltip,
   TooltipContent,
   TooltipProvider,
   TooltipTrigger,
-} from '@/components/ui/tooltip';
-import { sanitizeUIMessages } from '@/lib/utils';
+} from "@/components/ui/tooltip";
+import { sanitizeUIMessages } from "@/lib/utils";
 
 import {
   ArrowUpIcon,
@@ -36,10 +36,10 @@
   SparklesIcon,
   StopIcon,
   SummarizeIcon,
-} from './icons';
-import { blockDefinitions, BlockKind } from './block';
-import { BlockToolbarItem } from './create-block';
-import { UseChatHelpers } from 'ai/react';
+} from "./icons";
+import { blockDefinitions, BlockKind } from "./block";
+import { BlockToolbarItem } from "./create-block";
+import { UseChatHelpers } from "ai/react";
 
 type ToolProps = {
   description: string;
@@ -56,7 +56,7 @@
   onClick: ({
     appendMessage,
   }: {
-    appendMessage: UseChatHelpers['append'];
+    appendMessage: UseChatHelpers["append"];
   }) => void;
 };
 
@@ -103,8 +103,8 @@
     <Tooltip open={isHovered && !isAnimating}>
       <TooltipTrigger asChild>
         <motion.div
-          className={cx('p-3 rounded-full', {
-            'bg-primary !text-primary-foreground': selectedTool === description,
+          className={cx("p-3 rounded-full", {
+            "bg-primary !text-primary-foreground": selectedTool === description,
           })}
           onHoverStart={() => {
             setIsHovered(true);
@@ -113,7 +113,7 @@
             if (selectedTool !== description) setIsHovered(false);
           }}
           onKeyDown={(event) => {
-            if (event.key === 'Enter') {
+            if (event.key === "Enter") {
               handleSelect();
             }
           }}
@@ -159,12 +159,12 @@
   ) => Promise<string | null | undefined>;
 }) => {
   const LEVELS = [
-    'Elementary',
-    'Middle School',
-    'Keep current level',
-    'High School',
-    'College',
-    'Graduate',
+    "Elementary",
+    "Middle School",
+    "Keep current level",
+    "High School",
+    "College",
+    "Graduate",
   ];
 
   const y = useMotionValue(-40 * 2);
@@ -176,7 +176,7 @@
     useState<boolean>(false);
 
   useEffect(() => {
-    const unsubscribe = yToLevel.on('change', (latest) => {
+    const unsubscribe = yToLevel.on("change", (latest) => {
       const level = Math.min(5, Math.max(0, Math.round(Math.abs(latest))));
       setCurrentLevel(level);
     });
@@ -204,10 +204,10 @@
           <TooltipTrigger asChild>
             <motion.div
               className={cx(
-                'absolute bg-background p-3 border rounded-full flex flex-row items-center',
+                "absolute bg-background p-3 border rounded-full flex flex-row items-center",
                 {
-                  'bg-primary text-primary-foreground': currentLevel !== 2,
-                  'bg-background text-foreground': currentLevel === 2,
+                  "bg-primary text-primary-foreground": currentLevel !== 2,
+                  "bg-background text-foreground": currentLevel === 2,
                 },
               )}
               style={{ y }}
@@ -231,7 +231,7 @@
               onClick={() => {
                 if (currentLevel !== 2 && hasUserSelectedLevel) {
                   append({
-                    role: 'user',
+                    role: "user",
                     content: `Please adjust the reading level to ${LEVELS[currentLevel]} level.`,
                   });
 
@@ -255,66 +255,6 @@
   );
 };
 
-<<<<<<< HEAD
-const toolsByBlockKind: Record<
-  BlockKind,
-  Array<{
-    type:
-      | 'final-polish'
-      | 'request-suggestions'
-      | 'adjust-reading-level'
-      | 'code-review'
-      | 'add-comments'
-      | 'add-logs';
-    description: string;
-    icon: JSX.Element;
-  }>
-> = {
-  text: [
-    {
-      type: 'final-polish',
-      description: 'Add final polish',
-      icon: <PenIcon />,
-    },
-    {
-      type: 'adjust-reading-level',
-      description: 'Adjust reading level',
-      icon: <SummarizeIcon />,
-    },
-    {
-      type: 'request-suggestions',
-      description: 'Request suggestions',
-      icon: <MessageIcon />,
-    },
-  ],
-  code: [
-    {
-      type: 'add-comments',
-      description: 'Add comments',
-      icon: <CodeIcon />,
-    },
-    {
-      type: 'add-logs',
-      description: 'Add logs',
-      icon: <LogsIcon />,
-    },
-  ],
-  spreadsheet: [
-    {
-      type: 'final-polish',
-      description: 'Format and clean data',
-      icon: <SparklesIcon />,
-    },
-    {
-      type: 'request-suggestions',
-      description: 'Analyze and visualize data',
-      icon: <MessageIcon />,
-    },
-  ],
-};
-
-=======
->>>>>>> 5bb62f1b
 export const Tools = ({
   isToolbarVisible,
   selectedTool,
@@ -333,11 +273,7 @@
   ) => Promise<string | null | undefined>;
   isAnimating: boolean;
   setIsToolbarVisible: Dispatch<SetStateAction<boolean>>;
-<<<<<<< HEAD
-  blockKind: BlockKind;
-=======
   tools: Array<BlockToolbarItem>;
->>>>>>> 5bb62f1b
 }) => {
   const [primaryTool, ...secondaryTools] = tools;
 
@@ -446,7 +382,7 @@
   );
 
   if (!blockDefinition) {
-    throw new Error('Block definition not found!');
+    throw new Error("Block definition not found!");
   }
 
   const toolsByBlockKind = blockDefinition.toolbar;
@@ -462,7 +398,7 @@
         initial={{ opacity: 0, y: -20, scale: 1 }}
         animate={
           isToolbarVisible
-            ? selectedTool === 'adjust-reading-level'
+            ? selectedTool === "adjust-reading-level"
               ? {
                   opacity: 1,
                   y: 0,
@@ -480,7 +416,7 @@
             : { opacity: 1, y: 0, height: 54, transition: { delay: 0 } }
         }
         exit={{ opacity: 0, y: -20, transition: { duration: 0.1 } }}
-        transition={{ type: 'spring', stiffness: 300, damping: 25 }}
+        transition={{ type: "spring", stiffness: 300, damping: 25 }}
         onHoverStart={() => {
           if (isLoading) return;
 
@@ -514,7 +450,7 @@
           >
             <StopIcon />
           </motion.div>
-        ) : selectedTool === 'adjust-reading-level' ? (
+        ) : selectedTool === "adjust-reading-level" ? (
           <ReadingLevelSelector
             key="reading-level-selector"
             append={append}
