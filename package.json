{
  "name": "ai-chatbot",
  "version": "0.1.0",
  "private": true,
  "scripts": {
    "dev": "next dev --turbo",
    "build": "tsx lib/db/migrate && next build",
    "start": "next start",
    "lint": "next lint && biome lint --write --unsafe",
    "lint:fix": "next lint --fix && biome lint --write --unsafe",
    "format": "biome format --write",
    "db:generate": "drizzle-kit generate",
    "db:migrate": "npx tsx lib/db/migrate.ts",
    "db:studio": "drizzle-kit studio",
    "db:push": "drizzle-kit push",
    "db:pull": "drizzle-kit pull",
    "db:check": "drizzle-kit check",
    "db:up": "drizzle-kit up"
  },
  "dependencies": {
    "@ai-sdk/openai": "1.0.6",
<<<<<<< HEAD
=======
    "@codemirror/lang-javascript": "^6.2.2",
    "@codemirror/lang-python": "^6.1.6",
    "@codemirror/state": "^6.5.0",
    "@codemirror/theme-one-dark": "^6.1.2",
    "@codemirror/view": "^6.35.3",
>>>>>>> 9778631d
    "@radix-ui/react-alert-dialog": "^1.1.2",
    "@radix-ui/react-dialog": "^1.1.2",
    "@radix-ui/react-dropdown-menu": "^2.1.2",
    "@radix-ui/react-icons": "^1.3.0",
    "@radix-ui/react-label": "^2.1.0",
    "@radix-ui/react-select": "^2.1.2",
    "@radix-ui/react-separator": "^1.1.0",
    "@radix-ui/react-slot": "^1.1.0",
    "@radix-ui/react-tooltip": "^1.1.3",
    "@radix-ui/react-visually-hidden": "^1.1.0",
    "@vercel/analytics": "^1.3.1",
    "@vercel/blob": "^0.24.1",
    "@vercel/functions": "^1.4.2",
    "@vercel/kv": "^3.0.0",
    "@vercel/postgres": "^0.10.0",
    "ai": "4.0.10",
    "bcrypt-ts": "^5.0.2",
    "class-variance-authority": "^0.7.0",
    "classnames": "^2.5.1",
    "clsx": "^2.1.1",
    "codemirror": "^6.0.1",
    "date-fns": "^4.1.0",
    "diff-match-patch": "^1.0.5",
    "dotenv": "^16.4.5",
    "drizzle-orm": "^0.34.0",
    "fast-deep-equal": "^3.1.3",
    "framer-motion": "^11.3.19",
    "geist": "^1.3.1",
    "lucide-react": "^0.446.0",
    "nanoid": "^5.0.8",
    "next": "15.0.3-canary.2",
    "next-auth": "5.0.0-beta.25",
    "next-themes": "^0.3.0",
    "orderedmap": "^2.1.1",
    "postgres": "^3.4.4",
    "prosemirror-example-setup": "^1.2.3",
    "prosemirror-inputrules": "^1.4.0",
    "prosemirror-markdown": "^1.13.1",
    "prosemirror-model": "^1.23.0",
    "prosemirror-schema-basic": "^1.2.3",
    "prosemirror-schema-list": "^1.4.1",
    "prosemirror-state": "^1.4.3",
    "prosemirror-view": "^1.34.3",
    "react": "19.0.0-rc-45804af1-20241021",
    "react-dom": "19.0.0-rc-45804af1-20241021",
    "react-markdown": "^9.0.1",
    "react-resizable-panels": "^2.1.7",
    "remark-gfm": "^4.0.0",
    "server-only": "^0.0.1",
    "sonner": "^1.5.0",
    "swr": "^2.2.5",
    "tailwind-merge": "^2.5.2",
    "tailwindcss-animate": "^1.0.7",
    "usehooks-ts": "^3.1.0",
    "zod": "^3.23.8"
  },
  "devDependencies": {
    "@biomejs/biome": "1.9.4",
    "@tailwindcss/typography": "^0.5.15",
    "@types/d3-scale": "^4.0.8",
    "@types/node": "^22.8.6",
    "@types/pdf-parse": "^1.1.4",
    "@types/react": "^18",
    "@types/react-dom": "^18",
    "drizzle-kit": "^0.25.0",
    "eslint": "^8.57.0",
    "eslint-config-next": "14.2.5",
    "eslint-config-prettier": "^9.1.0",
    "eslint-import-resolver-typescript": "^3.6.3",
    "eslint-plugin-tailwindcss": "^3.17.5",
    "postcss": "^8",
    "tailwindcss": "^3.4.1",
    "tsx": "^4.19.1",
    "typescript": "^5.6.3"
  }
}<|MERGE_RESOLUTION|>--- conflicted
+++ resolved
@@ -19,14 +19,11 @@
   },
   "dependencies": {
     "@ai-sdk/openai": "1.0.6",
-<<<<<<< HEAD
-=======
     "@codemirror/lang-javascript": "^6.2.2",
     "@codemirror/lang-python": "^6.1.6",
     "@codemirror/state": "^6.5.0",
     "@codemirror/theme-one-dark": "^6.1.2",
     "@codemirror/view": "^6.35.3",
->>>>>>> 9778631d
     "@radix-ui/react-alert-dialog": "^1.1.2",
     "@radix-ui/react-dialog": "^1.1.2",
     "@radix-ui/react-dropdown-menu": "^2.1.2",
